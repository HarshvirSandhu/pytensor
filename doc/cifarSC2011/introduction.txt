--- conflicted
+++ resolved
@@ -222,6 +222,8 @@
 
  * Array oriented -> parallelizable across cores
 
+ * Support for looping and branching in expressions
+
 * Expression substitution optimizations automatically draw
   on many backend technologies for best performance.
 
@@ -229,17 +231,8 @@
 
  * Slower fallbacks always available
 
-* It used to have no/poor support for internal looping and conditional
-  expressions, but these are now quite usable.
-
-<<<<<<< HEAD
- * It used to have no/poor support for internal looping and conditional
-   expressions, but these are now quite usable.
-
- * Automatic differentiation
- 
-=======
->>>>>>> 489b14c4
+* Automatic differentiation
+
 
 Project status
 --------------
@@ -304,17 +297,7 @@
 
  * GPUs are faster, cheaper, more power-efficient
 
-<<<<<<< HEAD
- - Practice (with Theano): 
-  - Depends on algorithm and implementation!
-  - Reported speed improvements over CPU in lit. vary *widely* (.01x to 1000x)
-  - Matrix-matrix multiply speedup: usually about 10-20x.
-  - Convolution speedup: usually about 15x.
-  - Elemwise speedup: slower or up to 100x (depending on operation and layout)
-  - Sum: can be faster or slower depending on layout.
-=======
-* Practice
->>>>>>> 489b14c4
+* Practice (our experience)
 
  * Depends on algorithm and implementation!
 
