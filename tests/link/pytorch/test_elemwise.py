--- conflicted
+++ resolved
@@ -57,7 +57,6 @@
     compare_pytorch_and_py(fg, [[0.9, 0.9]])
 
 
-<<<<<<< HEAD
 def test_pytorch_sum():
     a_pt = vector("a")
     test_value = np.r_[1, 2, 3].astype(config.floatX)
@@ -76,7 +75,6 @@
     x_fg = FunctionGraph([a_pt], [x])
 
     compare_pytorch_and_py(x_fg, [test_value])
-=======
 @pytest.mark.parametrize("dtype", ["float64", "int64"])
 @pytest.mark.parametrize("axis", [None, 0, 1])
 def test_softmax(axis, dtype):
@@ -121,5 +119,4 @@
     sm_value = np.arange(6, dtype=config.floatX).reshape(2, 3)
     out = SoftmaxGrad(axis=axis)(dy, sm)
     fgraph = FunctionGraph([dy, sm], [out])
-    compare_pytorch_and_py(fgraph, [dy_value, sm_value])
->>>>>>> 17fa8b13
+    compare_pytorch_and_py(fgraph, [dy_value, sm_value])