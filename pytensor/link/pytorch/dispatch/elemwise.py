--- conflicted
+++ resolved
@@ -2,11 +2,9 @@
 
 from pytensor.link.pytorch.dispatch.basic import pytorch_funcify
 from pytensor.tensor.elemwise import DimShuffle, Elemwise
-<<<<<<< HEAD
 from pytensor.tensor.math import All, Sum
-=======
 from pytensor.tensor.special import LogSoftmax, Softmax, SoftmaxGrad
->>>>>>> 17fa8b13
+
 
 
 @pytorch_funcify.register(Elemwise)
@@ -41,7 +39,6 @@
     return dimshuffle
 
 
-<<<<<<< HEAD
 @pytorch_funcify.register(Sum)
 def pytorch_funcify_sum(op, **kwargs):
     def torch_sum(x):
@@ -58,7 +55,8 @@
         return torch.all(x, dim=dim)
 
     return torch_all
-=======
+
+
 @pytorch_funcify.register(Softmax)
 def pytorch_funcify_Softmax(op, **kwargs):
     axis = op.axis
@@ -105,5 +103,4 @@
         dy_times_sm = dy * sm
         return dy_times_sm - torch.sum(dy_times_sm, dim=axis, keepdim=True) * sm
 
-    return softmax_grad
->>>>>>> 17fa8b13
+    return softmax_grad