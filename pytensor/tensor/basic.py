--- conflicted
+++ resolved
@@ -2786,7 +2786,6 @@
     return concatenate(_args, axis=0)
 
 
-<<<<<<< HEAD
 def horizontal_stack(*args):
   warnings.warn("horizontal_stack was renamed to hstack and will be removed in a future release", FutureWarning)
   return hstack(*args)
@@ -2798,8 +2797,7 @@
 
 
 
-=======
->>>>>>> 2d7617e1
+
 def dstack(*args):
     r"""Stack arrays in sequence along third axis (depth wise)."""
 
